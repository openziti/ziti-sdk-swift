name: CI
on:
<<<<<<< HEAD
=======
  push:
    branches:
      - main
      - alpha
>>>>>>> 72470fd8
  pull_request:
    branches:
      - main
      - alpha
permissions:
  contents: write

jobs:
  build-tsdk:
    runs-on: macos-13

    strategy:
      matrix:
        spec:
        - { name: 'build-iphoneos-arm64', toolchain: 'iOS-arm64' }
        - { name: 'build-iphonesimulator-x86_64', toolchain: 'iOS-Simulator-x86_64' }
        - { name: 'build-iphonesimulator-arm64', toolchain: 'iOS-Simulator-arm64' }
        - { name: 'build-macosx-arm64', toolchain: 'macOS-arm64' }
        - { name: 'build-macosx-x86_64', toolchain: 'macOS-x86_64' }

    steps:
    - name: Checkout Project
      uses: actions/checkout@v4
      with:
        submodules: true

    - uses: maxim-lobanov/setup-xcode@v1
      with:
        xcode-version: '15.2'

    - uses: lukka/run-vcpkg@v11
      with:
        vcpkgGitCommitId: 'fba75d09065fcc76a25dcf386b1d00d33f5175af'

    - name: ${{ matrix.spec.name }}
      env:
        TOOLCHAIN: ${{ matrix.spec.toolchain && format('../../toolchains/{0}.cmake', matrix.spec.toolchain) || '' }}
      run: |
        (cd deps/ziti-tunnel-sdk-c && git fetch --tags)
        cmake -DCMAKE_BUILD_TYPE=Release -DTLSUV_TLSLIB=openssl -DEXCLUDE_PROGRAMS=ON -DZITI_TUNNEL_BUILD_TESTS=OFF -DCMAKE_TOOLCHAIN_FILE="${TOOLCHAIN}" -S ./deps/ziti-tunnel-sdk-c -B ./deps/ziti-tunnel-sdk-c/${{ matrix.spec.name }}
        cmake --build ./deps/ziti-tunnel-sdk-c/${{ matrix.spec.name }}
        tar -cvzf ${{ matrix.spec.name }}.tgz -C ./deps/ziti-tunnel-sdk-c ${{ matrix.spec.name }}

    - name: Upload Build
      uses: actions/upload-artifact@v4
      with:
        name: ${{ matrix.spec.name }}
        path: ${{ matrix.spec.name }}.tgz

  build-cziti:
    runs-on: macos-13
    needs: [ build-tsdk ]

    steps:
    - name: Checkout Project
      uses: actions/checkout@v3
      with:
        submodules: true

    - uses: maxim-lobanov/setup-xcode@v1
      with:
        xcode-version: '15.2'

    - name: Download Artifacts
      uses: actions/download-artifact@v4

    - name: Extract TSDK Builds
      run: |
        ARTIFACT="build-iphoneos-arm64"; tar -xzvf ${ARTIFACT}/${ARTIFACT}.tgz -C ./deps/ziti-tunnel-sdk-c
        ARTIFACT="build-iphonesimulator-x86_64"; tar -xzvf ${ARTIFACT}/${ARTIFACT}.tgz -C ./deps/ziti-tunnel-sdk-c
        ARTIFACT="build-iphonesimulator-arm64"; tar -xzvf ${ARTIFACT}/${ARTIFACT}.tgz -C ./deps/ziti-tunnel-sdk-c
        ARTIFACT="build-macosx-x86_64"; tar -xzvf ${ARTIFACT}/${ARTIFACT}.tgz -C ./deps/ziti-tunnel-sdk-c
        ARTIFACT="build-macosx-arm64"; tar -xzvf ${ARTIFACT}/${ARTIFACT}.tgz -C ./deps/ziti-tunnel-sdk-c

    - name: Build CZiti
      run: |
        set -o pipefail
        xcodebuild build -configuration Release -scheme CZiti-iOS -derivedDataPath ./DerivedData/CZiti \
          -arch arm64 -sdk iphoneos | xcpretty
        xcodebuild build -configuration Release -scheme CZiti-iOS -derivedDataPath ./DerivedData/CZiti \
           -arch x86_64 -arch arm64 ONLY_ACTIVE_ARCH=NO -sdk iphonesimulator | xcpretty
        xcodebuild build -configuration Release -scheme CZiti-macOS -derivedDataPath ./DerivedData/CZiti \
           -arch x86_64 -arch arm64 ONLY_ACTIVE_ARCH=NO -sdk macosx  | xcpretty

    - name: Create Frameworks
      run: |
        ./make_dist.sh
        pushd ./dist && zip -r ../CZiti.xcframework.zip CZiti.xcframework && popd

    - name: Upload CZiti.xcframework
      uses: actions/upload-artifact@v4
      with:
        name: CZiti.xcframework
        path: CZiti.xcframework.zip

    - name: Gen Docs
      run: |
        gem install jazzy
        jazzy --hide-documentation-coverage -x '-arch,x86_64,-scheme,CZiti-macOS,-sdk,macosx' -m CZiti
        tar -cvzf ./ziti-sdk-swift-docs.tgz -C ./docs .

    - name: Upload Docs
      uses: actions/upload-artifact@v4
      with:
        name: ziti-sdk-swift-docs
        path: ziti-sdk-swift-docs.tgz

  draft-release:
    runs-on: ubuntu-latest
    needs: [ build-cziti ]
    if: github.event_name == 'push' && (github.ref == 'refs/heads/main' || github.ref == 'refs/heads/alpha')
    steps:
    - name: Checkout Project
      uses: actions/checkout@v4
      with:
        fetch-depth: 0

    - name: Download Docs
      uses: actions/download-artifact@v4
      with:
        name: ziti-sdk-swift-docs

    - name: Download CZiti.xcframework
      uses: actions/download-artifact@v4
      with:
        name: CZiti.xcframework

    - name: Draft Release
      id: release_drafter
      uses: release-drafter/release-drafter@v5
      env:
        GITHUB_TOKEN: ${{ secrets.GITHUB_TOKEN }}

    - name: Upload Docs
      uses: shogo82148/actions-upload-release-asset@v1
      env:
        GITHUB_TOKEN: ${{ secrets.GITHUB_TOKEN }}
      with:
        upload_url: ${{ steps.release_drafter.outputs.upload_url }}
        asset_path: ./ziti-sdk-swift-docs.tgz
        asset_name: ziti-sdk-swift-docs.tgz
        asset_content_type: application/tgz
        overwrite: true

    - name: Upload CZiti.xcframework
      uses: shogo82148/actions-upload-release-asset@v1
      env:
        GITHUB_TOKEN: ${{ secrets.GITHUB_TOKEN }}
      with:
        upload_url: ${{ steps.release_drafter.outputs.upload_url }}
        asset_path: ./CZiti.xcframework.zip
        asset_name: CZiti.xcframework.zip
        asset_content_type: application/zip
        overwrite: true<|MERGE_RESOLUTION|>--- conflicted
+++ resolved
@@ -1,12 +1,9 @@
 name: CI
 on:
-<<<<<<< HEAD
-=======
   push:
     branches:
       - main
       - alpha
->>>>>>> 72470fd8
   pull_request:
     branches:
       - main
